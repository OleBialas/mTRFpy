--- conflicted
+++ resolved
@@ -30,28 +30,20 @@
 ---
 
 # Summary
-<<<<<<< HEAD
-Traditionally, studies on the neural processing of speech involved the repetitive display of isolated tokens (e.g., phonemes, words, sentences) where the properties of interest were carefully controlled. Recently, researchers have increasingly focused on investigating brain responses to more naturalistic speech like audiobooks [@hamilton2020]. However, this approach demands statistical tools to account for the different sources of variance that naturally occur in speech. Among the most popular tools to model neural responses to naturalistic speech are multivariate temporal response functions (mTRFs).
-=======
-Traditionally, studies on the neural processing of speech involved the repetitive display of isolated tokens (e.g. phonemes, words, sentences) where the properties of interest were carefully controlled. 
-Recently, researchers have increasingly focused on  investigating brain responses to more naturalistic speech like audiobooks [@hamilton2020]. 
+Traditionally, studies on the neural processing of speech involved the repetitive display of isolated tokens (e.g., phonemes, words, sentences) where the properties of interest were carefully controlled.
+Recently, researchers have increasingly focused on investigating brain responses to more naturalistic speech like audiobooks [@hamilton2020].
 However, this approach demands statistical tools to account for the different sources of variance that naturally occur in speech. 
-Among the most popular tools to model neural responses to naturalistic speech are multivariate temporal response functions (mTRFs). 
->>>>>>> ea8dd44b
+Among the most popular tools to model neural responses to naturalistic speech are multivariate temporal response functions (mTRFs).
 
 One of the most commonly used packages for computing mTRFs with regularized regression is the mTRF-toolbox [@crosse2016]. 
 However, this toolbox is implemented in the proprietary MATLAB language, restricting accessibility for parts of the scientific community. 
 To overcome this constraint, we present mTRFpy, a Python package which replicates and advances the functionality of the original mTRF-toolbox.
 
 # Background
-<<<<<<< HEAD
-In a nutshell, the mTRF is a regularized linear regression between two continuous signals, computed across multiple time-delays or lags. This accounts for the fact that the relationship between stimulus and neural response is not instantaneous and that the signals are auto-correlated.
-=======
-In a nutshell, the mTRF is a regularized linear regression between two continuous signals, computed across multiple time-delays or lags. 
-This accounts for the fact that the relationship between stimulus and neural response is not instantaneous and that the signals are auto-correlated. 
->>>>>>> ea8dd44b
+In a nutshell, the mTRF is a regularized linear regression between two continuous signals, computed across multiple time-delays or lags.
+This accounts for the fact that the relationship between stimulus and neural response is not instantaneous and that the signals are auto-correlated.
 
-mTRFs can be used as forward or encoding models to predict (multiple) univariate brain responses as the weighted sum of various acoustic and linguistic speech features while identifying their relative contributions [@diliberto2015, broderick2018]. 
+mTRFs can be used as forward or encoding models to predict (multiple) univariate brain responses as the weighted sum of various acoustic and linguistic speech features while identifying their relative contributions [@diliberto2015, broderick2018].
 In this case the model's weights have a clear physiological interpretation because they denote the expected change in neural response following a unit change in a given predictor [@haufe2014]. 
 Thus, they can be understood as a generalization of the event potential, obtained from averaging responses to repetitions of prototypical stimuli for continuous data.
 
@@ -61,21 +53,15 @@
 However, because the neural signals are highly interrelated, the decoder will not only amplify relevant, but suppress irrelevant signals, making a physiological interpretation of the weights difficult [@haufe2014].
 
 # Statement of need
-<<<<<<< HEAD
-The temporal response function is a powerful and versatile tool to study the neural processing of speech in its natural complexity. They also allow researchers to conduct experiments that are engaging (e.g., listening to a conversation) while monitoring the comprehension of speech independently of classical behavioral tests. This makes mTRFs promising tools for clinical applications in infants or patients with schizophrenia, autism spectrum disorder or disorder of consciousness. We believe that mTRFs can be useful to a large clinical research community and hope that open and accessible software will facilitate their wider adoption.
-
-We implement the same methods as the original MATLAB toolbox and use a sample data set to demonstrate that mTRFpy produces the same results (within the limits of numerical accuracy). However, we use an object oriented design, where training, optimization and visualization are implemented as methods of a generic `TRF` class. What is more, we added functions for permutation testing and model evaluation which were not included in the original mTRF-toolbox. Finally, we also included a method to conveniently export trained models to MNE-Python which is the most common framework for analyzing MEG and EEG data in Python [@gramfort2013].
-=======
-The temporal response function is a powerful and versatile tool to study the neural processing of speech in its natural complexity. 
-They also allow researchers to conduct experiments that are engaging (e.g. listening to a conversation) while monitoring the comprehension of speech independently of classical behavioral tests. 
-This makes mTRFs promising tools for clinical applications in infants or patients with schizophrenia, autism spectrum disorder or disorder of consciousness. 
+The temporal response function is a powerful and versatile tool to study the neural processing of speech in its natural complexity.
+They also allow researchers to conduct experiments that are engaging (e.g., listening to a conversation) while monitoring the comprehension of speech independently of classical behavioral tests.
+This makes mTRFs promising tools for clinical applications in infants or patients with schizophrenia, autism spectrum disorder or disorder of consciousness.
 We believe that mTRFs can be useful to a large clinical research community and hope that open and accessible software will facilitate their wider adoption.
 
-We implement the same methods as the original MATLAB toolbox and use a sample data set to demonstrate that mTRFpy produces the same results (within the limits of numerical accuracy). 
-However, we use an object oriented design, where training, optimization and visualization are implemented as methods of a generic `TRF` class. 
-What is more, we added functions for permutation testing and model evaluation which were not included in the original mtrf-toolbox. 
-Finally, we also included a method to conveniently export trained models to MNE which is the most common framework for analyzing MEG and EEG data in Python [@gramfort2013].
->>>>>>> ea8dd44b
+We implement the same methods as the original MATLAB toolbox and use a sample data set to demonstrate that mTRFpy produces the same results (within the limits of numerical accuracy).
+However, we use an object oriented design, where training, optimization and visualization are implemented as methods of a generic `TRF` class.
+What is more, we added functions for permutation testing and model evaluation which were not included in the original mTRF-toolbox.
+Finally, we also included a method to conveniently export trained models to MNE-Python which is the most common framework for analyzing MEG and EEG data in Python [@gramfort2013].
 
 There is some overlap with other Python packages focused on the neural processing of naturalistic speech such as eelbrain [@brodbeck2021] and naplib [@mischler2023]. 
 However, while these packages provide a whole analysis framework, `mTRFpy` is more minimalist in its implementation. 
