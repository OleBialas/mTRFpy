import random
import time
import sys
import numpy as np
from mtrf.matrices import (
    regularization_matrix,
    covariance_matrices,
    lag_matrix,
    _check_data,
    _get_xy,
)


def cross_validate(
    model,
    stimulus,
    response,
    fs,
    tmin,
    tmax,
    regularization,
    k=-1,
    seed=None,
    average=True,
    verbose=True,
):
    """
    Test model accuracy using k-fold cross-validation.

    Input data is randomly shuffled and separated into k parts of with approximately
    the same number of trials. The first k-1 parts are used for training and the kth
    part for testing the model.

    Parameters
    ----------
    model: model.TRF
        Base model used for cross-validation.
    stimulus: list
        Each element must contain one trial's stimulus in a two-dimensional
        samples-by-features array (second dimension can be omitted if there is
        only a single feature.
    response: list
        Each element must contain one trial's response in a two-dimensional
        samples-by-channels array.
    fs: int
        Sample rate of stimulus and response in hertz.
    tmin: float
        Minimum time lag in seconds.
    tmax: float
        Maximum time lag in seconds.
    regularization: float or int
        Value for the lambda parameter regularizing the regression.
    k: int
        Number of data splits, if -1, do leave-one-out cross-validation.
    seed: int
        Seed for the random number generator.
    average: bool
        If True (default), average correlation and mean squared error across all
        predictions (e.g. channels in the case of forward modelling).

    Returns
    -------
    correlation: float or numpy.ndarray
        When the actual output is provided, correlation is computed per trial or
        averaged, depending on the `average` parameter.
    error: float or numpy.ndarray
        When the actual output is provided, mean squared error is computed per
        trial or averaged, depending on the `average` parameter.
    """
    if seed is not None:
        random.seed(seed)
    stimulus, response = _check_data(stimulus), _check_data(response)
<<<<<<< HEAD
    ntrials = len(response)
    if not ntrials > 1:
        raise ValueError("Cross validation requires multiple trials!")
    if ntrials < k:
        raise ValueError("Number of splits can't be greater than number of trials!")
    if k == -1:  # do leave-one-out cross-validation
        k = ntrials
    models = []  # compute the TRF for each trial
    if verbose:
        print("\n")
    for itrial in _progressbar(range(ntrials), "Preparing models", verbose=verbose):
        s, r = stimulus[itrial], response[itrial]
        trf = model.copy()
        trf.train(s, r, fs, tmin, tmax, regularization)
        models.append(trf)
    splits = np.arange(ntrials)
=======
    if model.direction == 1:
        x, y = stimulus, response
    elif model.direction == -1:
        x, y = response, stimulus
        tmin, tmax = -1 * tmax, -1 * tmin
    lags = list(range(int(np.floor(tmin * fs)), int(np.ceil(tmax * fs)) + 1))
    cov_xx, cov_xy = covariance_matrices(x, y, lags, model.zeropad, model.bias)
    r, mse = _cross_validate(
        model, x, y, cov_xx, cov_xy, lags, fs, regularization, k, average, verbose
    )
    return r, mse


def _cross_validate(
    model,
    x,
    y,
    cov_xx,
    cov_xy,
    lags,
    fs,
    regularization,
    k,
    average=True,
    verbose=True,
    seed=None,
):
    if seed is not None:
        random.seed(seed)
    delta = 1 / fs
    regmat = regularization_matrix(cov_xx.shape[-1], model.method)
    regmat *= regularization / delta
    n_trials = len(x)
    k = _check_k(k, n_trials)
    splits = np.arange(n_trials)
>>>>>>> 1ee999b2
    random.shuffle(splits)
    splits = np.array_split(splits, k)
    if average is True:
        r, mse = np.zeros(k), np.zeros(k)
    else:
        r, mse = np.zeros((k, y[0].shape[-1])), np.zeros((k, y[0].shape[-1]))
    for isplit in _progressbar(range(len(splits)), "Cross-validating", verbose=verbose):
        idx_val = splits[isplit]
        idx_train = np.concatenate(splits[:isplit] + splits[isplit + 1 :])  # flatten
        # compute the model for the training set
        cov_xx_hat = cov_xx[idx_train].mean(axis=0)
        cov_xy_hat = cov_xy[idx_train].mean(axis=0)
        weight_matrix = (
            np.matmul(np.linalg.inv(cov_xx_hat + regmat), cov_xy_hat) / delta
        )
        trf = model.copy()
        trf.times, trf.bias, trf.fs = np.array(lags) / fs, weight_matrix[0:1], fs
        trf.weights = weight_matrix[1:].reshape(
            (x[0].shape[-1], len(lags), y[0].shape[-1]), order="F"
        )
        # use the model to predict the test data
        x_test, y_test = [x[i] for i in idx_val], [y[i] for i in idx_val]
        _, r_test, mse_test = trf.predict(x_test, y_test, average=average)
        r[isplit], mse[isplit] = r_test, mse_test
    return r.mean(axis=0), mse.mean(axis=0)


def permutation_distribution(
    model,
    stimulus,
    response,
    fs,
    tmin,
    tmax,
    regularization,
    n_permute,
    k=-1,
    average=True,
    seed=None,
    verbose=True,
):
    """
    Estimate the distribution of correlation coefficients and mean squared error
    under random permutation.
    """
    if seed:
        np.random.seed(seed)
    stimulus, response = _check_data(stimulus), _check_data(response)
    xs, ys, tmin, tmax = _get_xy(stimulus, response, tmin, tmax, self.direction)
    min_len = min([len(x) for x in xs])
    for i in range(len(xs)):
        xs[i], ys[i] = xs[i][:min_len], ys[i][:min_len]
    n_trials = len(xs)
    k = _check_k(k, n_trials)
    idx = np.arange(n_trials)
    combinations = np.transpose(np.meshgrid(idx, idx)).reshape(-1, 2)
    # combinations = combinations[combinations[:, 0] != combinations[:, 1]]
    lags = list(range(int(np.floor(tmin * fs)), int(np.ceil(tmax * fs)) + 1))
    # precompute the predictor autocovaraince for all trials
    for i_x in range(len(xs)):
        x_lag = lag_matrix(xs[i_x], lags, model.zeropad, model.bias)
        if i_x == 0:
            cov_xx = np.zeros((len(xs), x_lag.shape[-1], x_lag.shape[-1]))
        cov_xx[i_x] = x_lag.T @ x_lag
    # precompute the predictor-estimand covariance for all combinations
    for i_c, (i_x, i_y) in enumerate(combinations):
        x_lag = lag_matrix(xs[i_x], lags, model.zeropad, model.bias)
        if i_c == 0:
            cov_xy = np.zeros((len(combinations), x_lag.shape[-1], ys[0].shape[-1]))
        if model.zeropad is False:
            ys[i_y] = truncate(ys[i_y], lags[0], lags[-1])
        cov_xy[i_c] = x_lag.T @ ys[i_y]
    del x_lag
    r, mse = np.zeros(n_permute), np.zeros(n_permute)
    for iperm in _progressbar(range(n_permute), "Permuting", verbose=verbose):
        # sample from all possible permutation matrices
        idx = []
        for i in range(len(xs)):  # make sure eachx x only appears once
            idx.append(random.choice(np.where(combinations[:, 0] == i)[0]))
        random.shuffle(idx)
        # idx = np.random.choice(len(combinations), len(xs), replace=True)
        idx = np.array_split(idx, k)
        perm_cov_xy = cov_xy[
            np.concatenate(idx[1:])
        ]  # the fist split is used for testing
        perm_cov_xx = cov_xx[[combinations[i, 0] for i in np.concatenate(idx[1:])]]
        reg_r, reg_mse = np.zeros(len(regularization)), np.zeros(len(regularization))
        for ireg, reg in enumerate(regularization):
            sample_r, sample_mse = _cross_validate(
                model,
                [xs[combinations[i, 0]] for i in np.concatenate(idx[1:])],
                [ys[combinations[i, 1]] for i in np.concatenate(idx[1:])],
                perm_cov_xx,
                perm_cov_xy,
                lags,
                fs,
                reg,
                k - 1,
                average,
                False,
            )
            reg_r[ireg], reg_mse[ireg] = sample_r, sample_mse
        # estimate accuracy best best regularization value on test set
        best_reg = regularization[np.argmin(reg_mse)]
        regmat = regularization_matrix(cov_xx.shape[-1], model.method) + best_reg
        weight_matrix = np.matmul(
            np.linalg.inv(perm_cov_xx.mean(axis=0) + regmat), perm_cov_xy.mean(axis=0)
        )
        for i in idx[0]:
            x, y = xs[combinations[i, 0]], ys[combinations[i, 1]]
            x_lag = lag_matrix(x, lags, model.zeropad, model.bias)
            y_pred = x_lag @ weight_matrix
            if model.zeropad is False:
                y = truncate(y, lags[0], lags[-1])
            sample_mse = np.mean((y - y_pred) ** 2, axis=0)
            sample_r = np.mean((y - y.mean(0)) * (y_pred - y_pred.mean(0)), 0) / (
                y.std(0) * y_pred.std(0)
            )
            if isinstance(average, list) or isinstance(average, np.ndarray):
                sample_mse, sample_r = sample_mse[average], sample_r[average]
            r[iperm] += sample_r.mean()
            mse[iperm] += sample_mse.mean()
        r[iperm], mse[iperm] = r[iperm] / len(idx), mse[iperm] / len(idx)

    return correlations, erros


def _progressbar(it, prefix="", size=50, out=sys.stdout, verbose=True):
    count = len(it)

    def show(j, verbose):
        x = int(size * j / count)
        if verbose:
            print(
                "{}[{}{}] {}/{}".format(prefix, "#" * x, "." * (size - x), j, count),
                end="\r",
                file=out,
                flush=True,
            )

    show(0, verbose)
    for i, item in enumerate(it):
        yield item
        show(i + 1, verbose)
    if verbose:
        print("\n", flush=True, file=out)


def _check_k(k, n_trials):
    if not n_trials > 1:
        raise ValueError("Cross validation requires multiple trials!")
    if n_trials < k:
        raise ValueError("Number of splits can't be greater than number of trials!")
    if k == -1:  # do leave-one-out cross-validation
        k = n_trials
    return k<|MERGE_RESOLUTION|>--- conflicted
+++ resolved
@@ -70,24 +70,6 @@
     if seed is not None:
         random.seed(seed)
     stimulus, response = _check_data(stimulus), _check_data(response)
-<<<<<<< HEAD
-    ntrials = len(response)
-    if not ntrials > 1:
-        raise ValueError("Cross validation requires multiple trials!")
-    if ntrials < k:
-        raise ValueError("Number of splits can't be greater than number of trials!")
-    if k == -1:  # do leave-one-out cross-validation
-        k = ntrials
-    models = []  # compute the TRF for each trial
-    if verbose:
-        print("\n")
-    for itrial in _progressbar(range(ntrials), "Preparing models", verbose=verbose):
-        s, r = stimulus[itrial], response[itrial]
-        trf = model.copy()
-        trf.train(s, r, fs, tmin, tmax, regularization)
-        models.append(trf)
-    splits = np.arange(ntrials)
-=======
     if model.direction == 1:
         x, y = stimulus, response
     elif model.direction == -1:
@@ -123,7 +105,6 @@
     n_trials = len(x)
     k = _check_k(k, n_trials)
     splits = np.arange(n_trials)
->>>>>>> 1ee999b2
     random.shuffle(splits)
     splits = np.array_split(splits, k)
     if average is True:
