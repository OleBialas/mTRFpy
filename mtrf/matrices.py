--- conflicted
+++ resolved
@@ -95,15 +95,6 @@
 
     Returns
     -------
-<<<<<<< HEAD
-    cov_xx: np.ndarray
-        Autocovariance of x. Size of the square matrix is equal to the number of
-        features in x times the number of time lags (plus one if `bias` is True).
-    cov_xy: nd.ndarray
-        Covariance of x and y. Size of the first dimension is equal to the size of
-        `cov_xx` and size of the second dimension is equal to the number of
-        features in y.
-=======
     cov_xx: numpy.ndarray
         Three dimensional autocovariance matrix. 1st dimension's size is the number
         of trials, 2nd and 3rd dimensions' size is lags times features in x.
@@ -113,7 +104,6 @@
         of trials, 2nd dimension's size is lags times features in x and 3rd dimension's
         size is features in y. If y contains only one trial, the first dimension is
         empty and will be removed.
->>>>>>> 1ee999b2
     """
     if not all(isinstance(i, list) for i in (x, y)):
         x, y = [x], [y]
